# Copyright 2025 Canonical Ltd.
# See LICENSE file for licensing details.
type: charm
base: ubuntu@24.04
build-base: ubuntu@24.04

platforms:
  amd64:

parts:
  charm:
    build-snaps:
      - rustup
    override-build: |
      rustup default stable
      craftctl default

name: ingress-configurator
title: Ingress configurator charm.
description: |
  A [Juju](https://juju.is/) [charm](https://juju.is/docs/olm/charmed-operators)
  that serves as a translation layer between the ingress interface and the haproxy-route interface.

summary: Translation layer between ingress and haproxy-route.
links:
  documentation: https://discourse.charmhub.io/t/ingress-configurator-charm-documentation-overview/18004
  issues: https://github.com/canonical/ingress-configurator-operator/issues
  source: https://github.com/canonical/ingress-configurator-operator
  contact:
    - https://launchpad.net/~canonical-is-devops

requires:
  haproxy-route:
    interface: haproxy-route

config:
  options:
    backend-addresses:
      type: string
<<<<<<< HEAD
      description: (integrator mode) IP address of the backend service.
    backend_port:
      type: int
      description: (integrator mode) Port of the backend service.
    paths:
      type: string
      description: Comma-separated list of URL paths to route to the service.
    subdomains:
      type: string
      description: Comma-separated list of subdomains to route to the service.
=======
      description: (integrator mode) Comma-separated list of IP addresses of the backend services.
    backend-ports:
      type: string
      description: (integrator mode) Comma-separated list of ports of the backend services.
>>>>>>> f3d2dfa7

charm-libs:
  - lib: haproxy.haproxy_route
    version: "1"<|MERGE_RESOLUTION|>--- conflicted
+++ resolved
@@ -37,23 +37,16 @@
   options:
     backend-addresses:
       type: string
-<<<<<<< HEAD
-      description: (integrator mode) IP address of the backend service.
-    backend_port:
-      type: int
-      description: (integrator mode) Port of the backend service.
+      description: (integrator mode) Comma-separated list of IP addresses of the backend services.
+    backend-ports:
+      type: string
+      description: (integrator mode) Comma-separated list of ports of the backend services.
     paths:
       type: string
       description: Comma-separated list of URL paths to route to the service.
     subdomains:
       type: string
       description: Comma-separated list of subdomains to route to the service.
-=======
-      description: (integrator mode) Comma-separated list of IP addresses of the backend services.
-    backend-ports:
-      type: string
-      description: (integrator mode) Comma-separated list of ports of the backend services.
->>>>>>> f3d2dfa7
 
 charm-libs:
   - lib: haproxy.haproxy_route
