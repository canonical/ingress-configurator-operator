# Changelog

All notable changes to this project will be documented in this file.

The format is based on [Keep a Changelog](https://keepachangelog.com/en/1.1.0/).

Each revision is versioned by the date of the revision.

<<<<<<< HEAD
## 2025-07-09

### Added 

- Add path and subdomain configuration to the `ingress-configurator` charm.
=======
## 2025-07-10

### Added 

- Add ingress integration support
>>>>>>> ebda563f
<|MERGE_RESOLUTION|>--- conflicted
+++ resolved
@@ -6,16 +6,15 @@
 
 Each revision is versioned by the date of the revision.
 
-<<<<<<< HEAD
-## 2025-07-09
-
-### Added 
-
-- Add path and subdomain configuration to the `ingress-configurator` charm.
-=======
 ## 2025-07-10
 
 ### Added 
 
 - Add ingress integration support
->>>>>>> ebda563f
+
+
+## 2025-07-09
+
+### Added 
+
+- Add path and subdomain configuration to the `ingress-configurator` charm.