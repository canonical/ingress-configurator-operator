# Changelog

All notable changes to this project will be documented in this file.

The format is based on [Keep a Changelog](https://keepachangelog.com/en/1.1.0/).

Each revision is versioned by the date of the revision.

## 2025-07-10

### Added 

<<<<<<< HEAD
- Add retry-count, retry-interval and retry-redispatch configurations

### Added 

- Add ingress integration support
=======
- Add ingress integration support


## 2025-07-09

### Added 

- Add path and subdomain configuration to the `ingress-configurator` charm.
>>>>>>> d11c68b1
<|MERGE_RESOLUTION|>--- conflicted
+++ resolved
@@ -10,13 +10,10 @@
 
 ### Added 
 
-<<<<<<< HEAD
 - Add retry-count, retry-interval and retry-redispatch configurations
 
 ### Added 
 
-- Add ingress integration support
-=======
 - Add ingress integration support
 
 
@@ -24,5 +21,4 @@
 
 ### Added 
 
-- Add path and subdomain configuration to the `ingress-configurator` charm.
->>>>>>> d11c68b1
+- Add path and subdomain configuration to the `ingress-configurator` charm.