--- conflicted
+++ resolved
@@ -42,20 +42,6 @@
 
     def _reconcile(self, _: ops.EventBase) -> None:
         """Refresh haproxy-route requirer data."""
-<<<<<<< HEAD
-        integrator_information = IntegratorInformation.from_charm(self)
-        if not self._haproxy_route.relation:
-            self.unit.status = ops.BlockedStatus("haproxy-route relation missing.")
-            return
-        self._haproxy_route.provide_haproxy_route_requirements(
-            service=f"{self.model.name}-{self.app.name}",
-            ports=integrator_information.backend_ports,
-            hosts=[str(address) for address in integrator_information.backend_addresses],
-            paths=integrator_information.paths,
-            subdomains=integrator_information.subdomains,
-        )
-        self.unit.status = ops.ActiveStatus()
-=======
         try:
             if not self._haproxy_route.relation:
                 self.unit.status = ops.BlockedStatus("Missing haproxy-route relation.")
@@ -67,6 +53,8 @@
                     service=f"{self.model.name}-{self.app.name}",
                     ports=integrator_information.backend_ports,
                     hosts=[str(address) for address in integrator_information.backend_addresses],
+                    paths=integrator_information.paths,
+                    subdomains=integrator_information.subdomains,
                 )
             elif mode == state.Mode.ADAPTER:
                 relation = self.model.get_relation(self._ingress.relation_name)
@@ -86,7 +74,6 @@
         except state.InvalidIntegratorConfigError as ex:
             logger.exception("Invalid configuration")
             self.unit.status = ops.BlockedStatus(str(ex))
->>>>>>> ebda563f
 
 
 if __name__ == "__main__":  # pragma: nocover
