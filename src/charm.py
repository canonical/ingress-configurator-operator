--- conflicted
+++ resolved
@@ -71,13 +71,10 @@
                 "service": charm_state.service,
                 "hostname": charm_state.hostname,
                 "additional_hostnames": charm_state.additional_hostnames,
-<<<<<<< HEAD
-                "http_server_close": charm_state.http_server_close,
-=======
                 "load_balancing_algorithm": charm_state.load_balancing_configuration.algorithm,
                 "load_balancing_cookie": charm_state.load_balancing_configuration.cookie,
                 "load_balancing_consistent_hashing": consistent_hashing,
->>>>>>> 9f963e84
+                "http_server_close": charm_state.http_server_close,
             }
             not_none_params = {k: v for k, v in params.items() if v is not None}
             self._haproxy_route.provide_haproxy_route_requirements(**not_none_params)
