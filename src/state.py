--- conflicted
+++ resolved
@@ -92,8 +92,6 @@
         return cls(interval=interval, rise=rise, fall=fall, path=path, port=port)
 
 
-@dataclass(frozen=True)
-<<<<<<< HEAD
 class Timeout:
     """Charm state that contains the timeout configuration.
 
@@ -136,8 +134,6 @@
 
 
 @dataclass(frozen=True)
-=======
->>>>>>> 14174e22
 class Retry:
     """Charm state that contains the retry configuration.
 
@@ -188,10 +184,7 @@
         backend_ports: Configured list of backend ports.
         health_check: Health check configuration.
         retry: Retry configuration.
-<<<<<<< HEAD
         timeout: The timeout configuration.
-=======
->>>>>>> 14174e22
         service: The service name.
         paths: List of URL paths to route to the service.
         subdomains: List of subdomains to route to the service.
@@ -200,10 +193,7 @@
     _backend_state: BackendState
     health_check: HealthCheck
     retry: Retry
-<<<<<<< HEAD
     timeout: Timeout
-=======
->>>>>>> 14174e22
     service: str = Field(..., min_length=1)
     paths: list[Annotated[str, BeforeValidator(value_has_valid_characters)]] = Field(default=[])
     subdomains: list[Annotated[str, BeforeValidator(value_has_valid_characters)]] = Field(
@@ -274,10 +264,7 @@
                 paths=paths,
                 health_check=HealthCheck.from_charm(charm),
                 retry=Retry.from_charm(charm),
-<<<<<<< HEAD
                 timeout=Timeout.from_charm(charm),
-=======
->>>>>>> 14174e22
                 service=f"{charm.model.name}-{charm.app.name}",
                 subdomains=subdomains,
             )
