# Copyright 2025 Canonical Ltd.
# See LICENSE file for licensing details.

"""ingress-configurator-operator integrator information."""

import logging
from typing import Annotated, Literal, Optional, cast

import ops
from annotated_types import Len
from charms.haproxy.v1.haproxy_route import LoadBalancingAlgorithm, LoadBalancingConfiguration
from charms.traefik_k8s.v2.ingress import IngressRequirerData
from pydantic import BeforeValidator, Field, ValidationError, model_validator
from pydantic.dataclasses import dataclass
from pydantic.networks import IPvAnyAddress

from validators import get_invalid_config_fields, value_has_valid_characters

logger = logging.getLogger()
CHARM_CONFIG_DELIMITER = ","
DEFAULT_PATH_REWRITE_EXPRESSION_DELIMITER = ";"


class InvalidStateError(Exception):
    """Exception raised when the state is invalid."""


@dataclass(frozen=True)
class BackendState:
    """Charm state subset that contains the backend configuration.

    Attributes:
        backend_addresses: Configured list of backend ip addresses.
        backend_ports: Configured list of backend ports.
        backend_protocol: The configured protocol for the backend.
    """

    backend_addresses: Annotated[list[IPvAnyAddress], Len(min_length=1)]
    backend_ports: Annotated[list[Annotated[int, Field(gt=0, le=65535)]], Len(min_length=1)]
    backend_protocol: Literal["http", "https"]


@dataclass(frozen=True)
class HealthCheck:
    """Charm state that contains the health check configuration.

    Attributes:
        path: The path to use for server health checks.
        port: The port to use for http-check.
        interval: Interval between health checks in seconds.
        rise: Number of successful health checks before server is considered up.
        fall: Number of failed health checks before server is considered down.
    """

    path: Optional[Annotated[str, BeforeValidator(value_has_valid_characters)]]
    port: Optional[int] = Field(gt=0, le=65536)
    interval: Optional[int] = Field(gt=0)
    rise: Optional[int] = Field(gt=0)
    fall: Optional[int] = Field(gt=0)

    @model_validator(mode="after")
    def validate_health_check_all_set(self) -> "HealthCheck":
        """Perform additional validations.

        Returns: this class instance.

        Raises:
            ValueError: if the validation doesn't pass.
        """
        all_or_none_health_checks_set = bool(self.interval) == bool(self.rise) == bool(self.fall)
        if not all_or_none_health_checks_set:
            raise ValueError(
                "Health check configuration is incomplete: interval, rise, and fall "
                "must all be set if any one of them is specified."
            )
        return self

    @classmethod
    def from_charm(cls, charm: ops.CharmBase) -> "HealthCheck":
        """Create an HealthCheck class from a charm instance.

        Args:
            charm: the ingress-configurator charm.

        Returns:
            HealthCheck: instance of the health check component.
        """
        return cls(
            interval=cast(Optional[int], charm.config.get("health-check-interval")),
            rise=cast(Optional[int], charm.config.get("health-check-rise")),
            fall=cast(Optional[int], charm.config.get("health-check-fall")),
            path=cast(Optional[str], charm.config.get("health-check-path")),
            port=cast(Optional[int], charm.config.get("health-check-port")),
        )


@dataclass(frozen=True)
class Timeout:
    """Charm state that contains the timeout configuration.

    Attributes:
        server: Timeout for requests from haproxy to backend servers in seconds.
        connect: Timeout for client requests to haproxy in seconds.
        queue: Timeout for requests waiting in queue in seconds.
    """

    server: int | None = Field(gt=0)
    connect: int | None = Field(gt=0)
    queue: int | None = Field(gt=0)

    @classmethod
    def from_charm(cls, charm: ops.CharmBase) -> "Timeout":
        """Create an Timeout class from a charm instance.

        Args:
            charm: the ingress-configurator charm.

        Returns:
            Retry: instance of the timeout component.
        """
        server = (
            cast(int, charm.config.get("timeout-server"))
            if charm.config.get("timeout-server")
            else None
        )
        connect = (
            cast(int, charm.config.get("timeout-connect"))
            if charm.config.get("timeout-connect")
            else None
        )
        queue = (
            cast(int, charm.config.get("timeout-queue"))
            if charm.config.get("timeout-queue")
            else None
        )
        return cls(server=server, connect=connect, queue=queue)


@dataclass(frozen=True)
class Retry:
    """Charm state that contains the retry configuration.

    Attributes:
        count: Number of times to retry failed requests.
        redispatch: Whether to redispatch failed requests to another server.
    """

    count: Optional[int] = Field(gt=0)
    redispatch: Optional[bool] = None

    @classmethod
    def from_charm(cls, charm: ops.CharmBase) -> "Retry":
        """Create an Retry class from a charm instance.

        Args:
            charm: the ingress-configurator charm.

        Returns:
            Retry: instance of the retry component.
        """
        return cls(
            count=cast(Optional[int], charm.config.get("retry-count")),
            redispatch=cast(Optional[bool], charm.config.get("retry-redispatch")),
        )


# pylint: disable=too-many-instance-attributes,too-many-locals
@dataclass(frozen=True)
class State:
    """Charm state that contains the configuration.

    Attributes:
        backend_addresses: Configured list of backend ip addresses.
        backend_ports: Configured list of backend ports.
        backend_protocol: The configured protocol for the backend.
        health_check: Health check configuration.
        retry: Retry configuration.
        timeout: The timeout configuration.
        service: The service name.
        paths: List of URL paths to route to the service.
        hostname: The hostname to route to the service.
        additional_hostnames: List of additional hostnames to route to the service.
        load_balancing_configuration: Load balancing configuration.
        http_server_close: Configure server close after request.
        path_rewrite_expressions: List of path rewrite expressions.
<<<<<<< HEAD
        header_rewrite_expressions: List of header rewrite expressions.
=======
        allow_http: Whether to allow HTTP traffic to the service.
>>>>>>> 25eb3d2a
    """

    _backend_state: BackendState
    health_check: HealthCheck
    retry: Retry
    timeout: Timeout
    service: str = Field(..., min_length=1)
    paths: list[Annotated[str, BeforeValidator(value_has_valid_characters)]] = Field(default=[])
    hostname: Optional[Annotated[str, BeforeValidator(value_has_valid_characters)]] = Field(
        default=None
    )
    additional_hostnames: list[Annotated[str, BeforeValidator(value_has_valid_characters)]] = (
        Field(default=[])
    )
    load_balancing_configuration: LoadBalancingConfiguration = Field(
        default=LoadBalancingConfiguration()
    )
    http_server_close: bool = Field(default=False)
    path_rewrite_expressions: list[str] = Field(default=[])
<<<<<<< HEAD
    header_rewrite_expressions: list[tuple[str, str]] = Field(default=[])
=======
    allow_http: bool = Field(default=False)
>>>>>>> 25eb3d2a

    @property
    def backend_addresses(self) -> list[IPvAnyAddress]:
        """List of backend addresses."""
        return self._backend_state.backend_addresses

    @property
    def backend_ports(self) -> list[int]:
        """List of backend ports."""
        return self._backend_state.backend_ports

    @property
    def backend_protocol(self) -> Literal["http", "https"]:
        """The backend protocol."""
        return self._backend_state.backend_protocol

    @classmethod
    def from_charm(cls, charm: ops.CharmBase, ingress_data: IngressRequirerData | None) -> "State":
        """Create an State class from a charm instance.

        Args:
            charm: the ingress-configurator charm.
            ingress_data: the ingress requirer relation data.

        Raises:
            InvalidStateError: when the integrator mode config is invalid.

        Returns:
            State: instance of the state component.
        """
        try:
            config_backend_addresses = (
                [
                    cast(IPvAnyAddress, address)
                    for address in cast(str, charm.config.get("backend-addresses")).split(",")
                ]
                if charm.config.get("backend-addresses")
                else []
            )
            config_backend_ports = (
                [int(port) for port in cast(str, charm.config.get("backend-ports")).split(",")]
                if charm.config.get("backend-ports")
                else []
            )
            # The value will be validated by the BackendState constructor
            backend_protocol = cast(
                Literal["http", "https"],
                (charm.config.get("backend-protocol") or "http"),
            )
            ingress_backend_ports = [ingress_data.app.port] if ingress_data else []
            ingress_backend_addresses = (
                [cast(IPvAnyAddress, unit.ip) for unit in ingress_data.units]
                if ingress_data
                else []
            )
            paths = (
                cast(str, charm.config.get("paths")).split(CHARM_CONFIG_DELIMITER)
                if charm.config.get("paths")
                else []
            )
            hostname = cast(Optional[str], charm.config.get("hostname"))
            additional_hostnames = (
                cast(str, charm.config.get("additional-hostnames")).split(CHARM_CONFIG_DELIMITER)
                if charm.config.get("additional-hostnames")
                else []
            )
            http_server_close = cast(bool, charm.config.get("http-server-close", False))

            config_backend = bool(config_backend_addresses or config_backend_ports)
            ingress_backend = bool(ingress_backend_addresses or ingress_backend_ports)
            # Only backend configuration from a single origin is supported
            if config_backend == ingress_backend:
                raise InvalidStateError("No valid mode detected.")
            backend_addresses = config_backend_addresses or ingress_backend_addresses
            backend_ports = config_backend_ports or ingress_backend_ports

            load_balancing_algorithm = LoadBalancingAlgorithm(
                cast(
                    Optional[str],
                    charm.config.get(
                        "load-balancing-algorithm", LoadBalancingAlgorithm.LEASTCONN.value
                    ),
                )
            )
            load_balancing_configuration = LoadBalancingConfiguration(
                algorithm=load_balancing_algorithm,
                cookie=cast(Optional[str], charm.config.get("load-balancing-cookie")),
                consistent_hashing=cast(
                    bool, charm.config.get("load-balancing-consistent-hashing", False)
                ),
            )
            path_rewrite_expressions = (
                # The new line character ('\n') is escaped ('\\n') as set by the
                # configuration option
                cast(str, charm.config.get("path-rewrite-expressions")).split("\\n")
                if charm.config.get("path-rewrite-expressions")
                else []
            )
<<<<<<< HEAD
            header_rewrite_expressions = (
                # The new line character ('\n') is escaped ('\\n') as set by the
                # configuration option
                [
                    cast(tuple[str, str], tuple(elem.split(":", 1)))
                    for elem in cast(str, charm.config.get("header-rewrite-expressions")).split(
                        "\\n"
                    )
                ]
                if charm.config.get("header-rewrite-expressions")
                else []
            )
=======
            allow_http = cast(bool, charm.config.get("allow-http", False))
>>>>>>> 25eb3d2a
            return cls(
                _backend_state=BackendState(backend_addresses, backend_ports, backend_protocol),
                paths=paths,
                health_check=HealthCheck.from_charm(charm),
                retry=Retry.from_charm(charm),
                timeout=Timeout.from_charm(charm),
                service=f"{charm.model.name}-{charm.app.name}",
                hostname=hostname,
                additional_hostnames=additional_hostnames,
                load_balancing_configuration=load_balancing_configuration,
                http_server_close=http_server_close,
                path_rewrite_expressions=path_rewrite_expressions,
<<<<<<< HEAD
                header_rewrite_expressions=header_rewrite_expressions,
=======
                allow_http=allow_http,
>>>>>>> 25eb3d2a
            )
        except ValidationError as exc:
            logger.error(str(exc))
            error_field_str = ",".join(f"{field}" for field in get_invalid_config_fields(exc))
            raise InvalidStateError(
                f"Invalid integrator configuration: {error_field_str}"
            ) from exc
        except ValueError as exc:
            logger.error(str(exc))
            raise InvalidStateError("State contains invalid value(s).") from exc<|MERGE_RESOLUTION|>--- conflicted
+++ resolved
@@ -183,11 +183,8 @@
         load_balancing_configuration: Load balancing configuration.
         http_server_close: Configure server close after request.
         path_rewrite_expressions: List of path rewrite expressions.
-<<<<<<< HEAD
         header_rewrite_expressions: List of header rewrite expressions.
-=======
         allow_http: Whether to allow HTTP traffic to the service.
->>>>>>> 25eb3d2a
     """
 
     _backend_state: BackendState
@@ -207,11 +204,8 @@
     )
     http_server_close: bool = Field(default=False)
     path_rewrite_expressions: list[str] = Field(default=[])
-<<<<<<< HEAD
     header_rewrite_expressions: list[tuple[str, str]] = Field(default=[])
-=======
     allow_http: bool = Field(default=False)
->>>>>>> 25eb3d2a
 
     @property
     def backend_addresses(self) -> list[IPvAnyAddress]:
@@ -310,7 +304,6 @@
                 if charm.config.get("path-rewrite-expressions")
                 else []
             )
-<<<<<<< HEAD
             header_rewrite_expressions = (
                 # The new line character ('\n') is escaped ('\\n') as set by the
                 # configuration option
@@ -323,9 +316,7 @@
                 if charm.config.get("header-rewrite-expressions")
                 else []
             )
-=======
             allow_http = cast(bool, charm.config.get("allow-http", False))
->>>>>>> 25eb3d2a
             return cls(
                 _backend_state=BackendState(backend_addresses, backend_ports, backend_protocol),
                 paths=paths,
@@ -338,11 +329,8 @@
                 load_balancing_configuration=load_balancing_configuration,
                 http_server_close=http_server_close,
                 path_rewrite_expressions=path_rewrite_expressions,
-<<<<<<< HEAD
                 header_rewrite_expressions=header_rewrite_expressions,
-=======
                 allow_http=allow_http,
->>>>>>> 25eb3d2a
             )
         except ValidationError as exc:
             logger.error(str(exc))
