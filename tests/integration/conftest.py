--- conflicted
+++ resolved
@@ -81,11 +81,10 @@
     yield haproxy_app_name
 
 
-<<<<<<< HEAD
-@pytest.fixture(scope="module", name="http_requirer")
-def http_requirer_fixture(juju: jubilant.Juju):
-    """Deploy and configure any-charm to serve as a requirer for the http interface."""
-    app_name = "http-requirer"
+@pytest.fixture(scope="module", name="any_charm_backend")
+def any_charm_backend_fixture(juju: jubilant.Juju):
+    """Deploy any-charm and configure it to spin up an apache web server."""
+    app_name = "backend-requirer"
     juju.deploy(
         charm="any-charm",
         channel="beta",
@@ -99,20 +98,18 @@
                 }
             ),
         },
+        num_units=2,
     )
     juju.wait(lambda status: jubilant.all_active(status, app_name, "self-signed-certificates"))
-    juju.run(f"{app_name}/0", "rpc", {"method": "start_server"})
+    for unit in juju.status().apps[app_name].units.keys():
+        juju.run(unit, "rpc", {"method": "start_server"})
+    juju.wait(lambda status: jubilant.all_active(status, app_name))
     yield app_name
 
 
 @pytest.fixture(scope="module", name="ingress_requirer")
 def ingress_requirer_fixture(juju: jubilant.Juju):
     """Deploy and configure any-charm to serve as an ingress requirer for the ingress interface."""
-=======
-@pytest.fixture(scope="module", name="any_charm_backend")
-def any_charm_backend_fixture(juju: jubilant.Juju):
-    """Deploy any-charm and configure it to spin up an apache web server."""
->>>>>>> f3d2dfa7
     app_name = "ingress-requirer"
     juju.deploy(
         charm="any-charm",
@@ -129,10 +126,7 @@
             ),
             "python-packages": "pydantic",
         },
-        num_units=2,
     )
     juju.wait(lambda status: jubilant.all_active(status, app_name, "self-signed-certificates"))
-    for unit in juju.status().apps[app_name].units.keys():
-        juju.run(unit, "rpc", {"method": "start_server"})
-    juju.wait(lambda status: jubilant.all_active(status, app_name))
+    juju.run(f"{app_name}/0", "rpc", {"method": "start_server"})
     yield app_name