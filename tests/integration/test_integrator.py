--- conflicted
+++ resolved
@@ -13,30 +13,21 @@
 from .conftest import MOCK_HAPROXY_HOSTNAME
 
 
-<<<<<<< HEAD
 def test_ingress_integrator_end_to_end_routing(
     juju: jubilant.Juju,
     application: str,
     haproxy: str,
-    ingress_requirer: str,
+    any_charm_backend: str,
     make_session: Callable[..., Session],
 ):
     """Test the integrator reaches the backend successfully through integrator mode.
-=======
-def test_integrator(juju: jubilant.Juju, application: str, haproxy: str, any_charm_backend: str):
-    """Test for integrator mode.
->>>>>>> f3d2dfa7
 
     Args:
         juju: Jubilant juju fixture
         application: Name of the ingress-configurator application.
         haproxy: Name of the haproxy application.
-<<<<<<< HEAD
         ingress_requirer: Any charm running an apache webserver.
         make_session: Modified requests session fixture for making HTTP requests.
-=======
-        any_charm_backend: Any charm running an apache webserver.
->>>>>>> f3d2dfa7
     """
     juju.integrate("haproxy:haproxy-route", f"{application}:haproxy-route")
     backend_addresses = ",".join(
