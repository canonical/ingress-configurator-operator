--- conflicted
+++ resolved
@@ -181,24 +181,15 @@
 
 def test_state_from_charm_invalid_check_interval():
     """
-<<<<<<< HEAD
-    arrange: mock a charm with backend address and invalid check-interval configuration
-=======
     arrange: mock a charm with backend address and invalid health-check-interval configuration
->>>>>>> 593f1652
-    act: instantiate a State
-    assert: a InvalidStateError is raised
-    """
-    charm = Mock(CharmBase)
-    charm.config = {
-        "backend-addresses": "127.0.0.1,127.0.0.2",
-<<<<<<< HEAD
-        "backend-ports": "8080",
-        "check-interval": -1,
-=======
+    act: instantiate a State
+    assert: a InvalidStateError is raised
+    """
+    charm = Mock(CharmBase)
+    charm.config = {
+        "backend-addresses": "127.0.0.1,127.0.0.2",
         "backend-ports": "8080,8081",
         "health-check-interval": 0,
->>>>>>> 593f1652
     }
     with pytest.raises(state.InvalidStateError):
         state.State.from_charm(charm, None)
@@ -206,24 +197,15 @@
 
 def test_state_from_charm_invalid_check_rise():
     """
-<<<<<<< HEAD
-    arrange: mock a charm with backend address and invalid check-rise configuration
-=======
     arrange: mock a charm with backend address and invalid health-check-rise configuration
->>>>>>> 593f1652
-    act: instantiate a State
-    assert: a InvalidStateError is raised
-    """
-    charm = Mock(CharmBase)
-    charm.config = {
-        "backend-addresses": "127.0.0.1,127.0.0.2",
-<<<<<<< HEAD
-        "backend-ports": "8080",
-        "check-rise": 0,
-=======
+    act: instantiate a State
+    assert: a InvalidStateError is raised
+    """
+    charm = Mock(CharmBase)
+    charm.config = {
+        "backend-addresses": "127.0.0.1,127.0.0.2",
         "backend-ports": "8080,8081",
         "health-check-rise": 0,
->>>>>>> 593f1652
     }
     with pytest.raises(state.InvalidStateError):
         state.State.from_charm(charm, None)
@@ -231,24 +213,15 @@
 
 def test_state_from_charm_invalid_check_fall():
     """
-<<<<<<< HEAD
-    arrange: mock a charm with backend address and invalid check-fall configuration
-=======
     arrange: mock a charm with backend address and invalid health-check-fall configuration
->>>>>>> 593f1652
-    act: instantiate a State
-    assert: a InvalidStateError is raised
-    """
-    charm = Mock(CharmBase)
-    charm.config = {
-        "backend-addresses": "127.0.0.1,127.0.0.2",
-<<<<<<< HEAD
-        "backend-ports": "8080",
-        "check-fall": 0,
-=======
+    act: instantiate a State
+    assert: a InvalidStateError is raised
+    """
+    charm = Mock(CharmBase)
+    charm.config = {
+        "backend-addresses": "127.0.0.1,127.0.0.2",
         "backend-ports": "8080,8081",
         "health-check-fall": 0,
->>>>>>> 593f1652
     }
     with pytest.raises(state.InvalidStateError):
         state.State.from_charm(charm, None)
@@ -263,13 +236,8 @@
     charm = Mock(CharmBase)
     charm.config = {
         "backend-addresses": "127.0.0.1,127.0.0.2",
-<<<<<<< HEAD
-        "backend-ports": "8080",
-        "retry-count": -1,
-=======
         "backend-ports": "8080,8081",
         "retry-count": 0,
->>>>>>> 593f1652
     }
     with pytest.raises(state.InvalidStateError):
         state.State.from_charm(charm, None)
@@ -284,11 +252,7 @@
     charm = Mock(CharmBase)
     charm.config = {
         "backend-addresses": "127.0.0.1,127.0.0.2",
-<<<<<<< HEAD
-        "backend-ports": "8080",
-=======
-        "backend-ports": "8080,8081",
->>>>>>> 593f1652
+        "backend-ports": "8080,8081",
         "retry-interval": -1,
     }
     with pytest.raises(state.InvalidStateError):
