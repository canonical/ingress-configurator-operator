# Copyright 2025 Canonical Ltd.
# See LICENSE file for licensing details.

"""Unit tests for the configurator module."""

from unittest.mock import Mock

import pytest
from charms.traefik_k8s.v2.ingress import (
    IngressRequirerAppData,
    IngressRequirerData,
    IngressRequirerUnitData,
)
from ops import CharmBase

import state


def test_adapter_state_from_charm():
    """
    arrange: mock a charm with an ingress relation
    act: instantiate a State
    assert: the data matches the charm configuration
    """
    charm = Mock(CharmBase)
    charm.config = {
        "retry-count": 1,
        "retry-interval": 10,
        "retry-redispatch": True,
    }
    ingress_relation_data = IngressRequirerData(
        app=IngressRequirerAppData(model="model", name="name", port=8080),
        units=[IngressRequirerUnitData(host="sample.host", ip="127.0.0.1")],
    )
    charm_state = state.State.from_charm(charm, ingress_relation_data)
    assert [str(address) for address in charm_state.backend_addresses] == [
        ingress_relation_data.units[0].ip
    ]
    assert charm_state.backend_ports == [ingress_relation_data.app.port]
    assert charm_state.retry_count == charm.config.get("retry-count")
    assert charm_state.retry_interval == charm.config.get("retry-interval")
    assert charm_state.retry_redispatch == charm.config.get("retry-redispatch")


def test_integrator_state_from_charm():
    """
    arrange: mock a charm with backend configuration
    act: instantiate a State
    assert: the data matches the charm configuration
    """
    charm = Mock(CharmBase)
    charm.config = {
        "backend-addresses": "127.0.0.1,127.0.0.2",
        "backend-ports": "8080,8081",
        "retry-count": 1,
        "retry-interval": 10,
        "retry-redispatch": True,
    }
    charm_state = state.State.from_charm(charm, None)
    assert [str(address) for address in charm_state.backend_addresses] == charm.config.get(
        "backend-addresses"
    ).split(",")
    assert [str(port) for port in charm_state.backend_ports] == charm.config.get(
        "backend-ports"
    ).split(",")
    assert charm_state.retry_count == charm.config.get("retry-count")
    assert charm_state.retry_interval == charm.config.get("retry-interval")
    assert charm_state.retry_redispatch == charm.config.get("retry-redispatch")


def test_state_from_charm_no_backend():
    """
    arrange: mock a charm with backend address and without backend configuration not ingress
    act: instantiate a State
    assert: a InvalidStateError is raised
    """
    charm = Mock(CharmBase)
    charm.config = {}
    with pytest.raises(state.InvalidStateError):
        state.State.from_charm(charm, None)


def test_state_from_charm_invalid_address():
    """
    arrange: mock a charm with backend port and without address configuration
    act: instantiate a State
    assert: a InvalidStateError is raised
    """
    charm = Mock(CharmBase)
    charm.config = {
        "backend-addresses": "invalid",
        "backend-ports": "8080",
    }
    with pytest.raises(state.InvalidStateError):
        state.State.from_charm(charm, None)


def test_state_from_charm_invalid_port():
    """
    arrange: mock a charm with backend address and without port configuration
    act: instantiate a State
    assert: a InvalidStateError is raised
    """
    charm = Mock(CharmBase)
    charm.config = {
        "backend-addresses": "127.0.0.1,127.0.0.2",
<<<<<<< HEAD
        "backend-ports": "99999",
    }
    with pytest.raises(state.InvalidStateError):
        state.State.from_charm(charm, None)
=======
        "backend-ports": "8080,8081",
        "paths": "/api/v1,/api/v2",
        "subdomains": "api",
    }
    info = state.IntegratorInformation.from_charm(charm)
    assert [str(address) for address in info.backend_addresses] == charm.config.get(
        "backend-addresses"
    ).split(",")
    assert [str(port) for port in info.backend_ports] == charm.config.get("backend-ports").split(
        ","
    )
    assert info.paths == charm.config.get("paths", "").split(",")
    assert info.subdomains == charm.config.get("subdomains", "").split(",")
>>>>>>> d11c68b1


def test_state_from_charm_invalid_retry_count():
    """
    arrange: mock a charm with backend address and without retry-count configuration
    act: instantiate a State
    assert: a InvalidStateError is raised
    """
    charm = Mock(CharmBase)
    charm.config = {
        "retry-count": -1,
    }
    with pytest.raises(state.InvalidStateError):
        state.State.from_charm(charm, None)


def test_state_from_charm_invalid_retry_interval():
    """
    arrange: mock a charm with backend address and without retry-interval configuration
    act: instantiate a State
    assert: a InvalidStateError is raised
    """
    charm = Mock(CharmBase)
    charm.config = {
        "retry-interval": -1,
    }
<<<<<<< HEAD
    with pytest.raises(state.InvalidStateError):
        state.State.from_charm(charm, None)
=======
    with pytest.raises(state.InvalidIntegratorConfigError):
        state.IntegratorInformation.from_charm(charm)


def test_config_changed_integrator_invalid_paths():
    """
    arrange: mock a charm with backend address, port configuration and invalid paths.
    act: instantiate a State
    assert: a InvalidIntegratorConfigError is raised
    """
    charm = Mock(CharmBase)
    charm.config = {
        "backend-addresses": "127.0.0.1,127.0.0.2",
        "backend-ports": "8080,8081",
        "paths": "invalid path",
    }
    with pytest.raises(state.InvalidIntegratorConfigError):
        state.IntegratorInformation.from_charm(charm)


def test_config_changed_integrator_invalid_subdomains():
    """
    arrange: mock a charm with backend address, port configuration and invalid subdomains.
    act: instantiate a State
    assert: a InvalidIntegratorConfigError is raised
    """
    charm = Mock(CharmBase)
    charm.config = {
        "backend-addresses": "127.0.0.1,127.0.0.2",
        "backend-ports": "8080,8081",
        "subdomains": "invalid$subdomains",
    }
    with pytest.raises(state.InvalidIntegratorConfigError):
        state.IntegratorInformation.from_charm(charm)
>>>>>>> d11c68b1
<|MERGE_RESOLUTION|>--- conflicted
+++ resolved
@@ -27,6 +27,8 @@
         "retry-count": 1,
         "retry-interval": 10,
         "retry-redispatch": True,
+        "paths": "/api/v1,/api/v2",
+        "subdomains": "api",
     }
     ingress_relation_data = IngressRequirerData(
         app=IngressRequirerAppData(model="model", name="name", port=8080),
@@ -40,6 +42,8 @@
     assert charm_state.retry_count == charm.config.get("retry-count")
     assert charm_state.retry_interval == charm.config.get("retry-interval")
     assert charm_state.retry_redispatch == charm.config.get("retry-redispatch")
+    assert charm_state.paths == charm.config.get("paths").split(",")
+    assert charm_state.subdomains == charm.config.get("subdomains").split(",")
 
 
 def test_integrator_state_from_charm():
@@ -95,6 +99,22 @@
         state.State.from_charm(charm, None)
 
 
+def test_state_from_charm_invalid_paths():
+    """
+    arrange: mock a charm with backend addresses, ports configuration and invalid paths
+    act: instantiate a State
+    assert: a InvalidStateError is raised
+    """
+    charm = Mock(CharmBase)
+    charm.config = {
+        "backend-addresses": "127.0.0.1,127.0.0.2",
+        "backend-ports": "8080,8081",
+        "paths": "invalid path",
+    }
+    with pytest.raises(state.InvalidStateError):
+        state.State.from_charm(charm, None)
+
+
 def test_state_from_charm_invalid_port():
     """
     arrange: mock a charm with backend address and without port configuration
@@ -104,26 +124,10 @@
     charm = Mock(CharmBase)
     charm.config = {
         "backend-addresses": "127.0.0.1,127.0.0.2",
-<<<<<<< HEAD
         "backend-ports": "99999",
     }
     with pytest.raises(state.InvalidStateError):
         state.State.from_charm(charm, None)
-=======
-        "backend-ports": "8080,8081",
-        "paths": "/api/v1,/api/v2",
-        "subdomains": "api",
-    }
-    info = state.IntegratorInformation.from_charm(charm)
-    assert [str(address) for address in info.backend_addresses] == charm.config.get(
-        "backend-addresses"
-    ).split(",")
-    assert [str(port) for port in info.backend_ports] == charm.config.get("backend-ports").split(
-        ","
-    )
-    assert info.paths == charm.config.get("paths", "").split(",")
-    assert info.subdomains == charm.config.get("subdomains", "").split(",")
->>>>>>> d11c68b1
 
 
 def test_state_from_charm_invalid_retry_count():
@@ -150,35 +154,15 @@
     charm.config = {
         "retry-interval": -1,
     }
-<<<<<<< HEAD
     with pytest.raises(state.InvalidStateError):
         state.State.from_charm(charm, None)
-=======
-    with pytest.raises(state.InvalidIntegratorConfigError):
-        state.IntegratorInformation.from_charm(charm)
 
 
-def test_config_changed_integrator_invalid_paths():
+def test_state_from_charm_invalid_subdomains():
     """
-    arrange: mock a charm with backend address, port configuration and invalid paths.
+    arrange: mock a charm with backend addresses, ports configuration and invalid subdomains
     act: instantiate a State
-    assert: a InvalidIntegratorConfigError is raised
-    """
-    charm = Mock(CharmBase)
-    charm.config = {
-        "backend-addresses": "127.0.0.1,127.0.0.2",
-        "backend-ports": "8080,8081",
-        "paths": "invalid path",
-    }
-    with pytest.raises(state.InvalidIntegratorConfigError):
-        state.IntegratorInformation.from_charm(charm)
-
-
-def test_config_changed_integrator_invalid_subdomains():
-    """
-    arrange: mock a charm with backend address, port configuration and invalid subdomains.
-    act: instantiate a State
-    assert: a InvalidIntegratorConfigError is raised
+    assert: a InvalidStateError is raised
     """
     charm = Mock(CharmBase)
     charm.config = {
@@ -186,6 +170,5 @@
         "backend-ports": "8080,8081",
         "subdomains": "invalid$subdomains",
     }
-    with pytest.raises(state.InvalidIntegratorConfigError):
-        state.IntegratorInformation.from_charm(charm)
->>>>>>> d11c68b1
+    with pytest.raises(state.InvalidStateError):
+        state.State.from_charm(charm, None)