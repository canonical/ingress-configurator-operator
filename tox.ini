--- conflicted
+++ resolved
@@ -104,10 +104,7 @@
     juju==3.6.*
     pydantic
     pytest
-<<<<<<< HEAD
     pytest-jubilant==0.7.1
-=======
->>>>>>> ebda563f
     jubilant==1.1.1
     -r{toxinidir}/requirements.txt
 commands =
